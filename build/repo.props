<Project>
  <Import Project="..\eng\targets\RuntimeIdentifiers.props" />

  <PropertyGroup>
    <!-- This repo does not have solutions to build -->
    <DisableDefaultTargets>true</DisableDefaultTargets>
<<<<<<< HEAD
=======
    <DisableDefaultItems>true</DisableDefaultItems>
    <BuildSolutions>false</BuildSolutions>
>>>>>>> 25812764

    <SkipTests>false</SkipTests>
    <SkipTests Condition="'$(CompileOnly)' == 'true'">true</SkipTests>
    <IsFinalBuild Condition="'$(IsFinalBuild)' == ''">false</IsFinalBuild>

    <SubmoduleRoot>$(RepositoryRoot)modules\</SubmoduleRoot>

    <DependencyPackageDir>$(RepositoryRoot).deps\build\</DependencyPackageDir>
    <SignedDependencyPackageDir>$(RepositoryRoot).deps\Signed\Packages\</SignedDependencyPackageDir>
    <SignCheckExclusionsFile>$(RepositoryRoot)eng\signcheck.exclusions.txt</SignCheckExclusionsFile>
    <!-- This creates false-positives on many of the native .dll's we produce or re-distribute from other teams. -->
    <DisableSignCheckStrongName>true</DisableSignCheckStrongName>
  </PropertyGroup>

  <ItemGroup>
    <IntermediateInstaller Include="win-x86" FileExt=".zip" />
    <IntermediateInstaller Include="win-x86" FileExt=".wixlib" />
    <IntermediateInstaller Include="win-x64" FileExt=".zip" />
    <IntermediateInstaller Include="win-x64" FileExt=".wixlib" />
    <IntermediateInstaller Include="win-arm" FileExt=".zip" />
    <IntermediateInstaller Include="osx-x64" FileExt=".tar.gz" />
    <IntermediateInstaller Include="linux-x64" FileExt=".tar.gz" />
    <IntermediateInstaller Include="linux-arm" FileExt=".tar.gz" />
    <IntermediateInstaller Include="linux-musl-x64" FileExt=".tar.gz" />

    <NativeInstaller Include="win-x86" FileExt=".exe" />
    <NativeInstaller Include="win-x86" FileExt=".zip" />
    <NativeInstaller Include="win-x64" FileExt=".exe" />
    <NativeInstaller Include="win-x64" FileExt=".zip" />
    <NativeInstaller Include="win-arm" FileExt=".zip" />
    <NativeInstaller Include="osx-x64" FileExt=".tar.gz" />
    <NativeInstaller Include="linux-x64" FileExt=".tar.gz" />
    <NativeInstaller Include="linux-arm" FileExt=".tar.gz" />
    <NativeInstaller Include="linux-musl-x64" FileExt=".tar.gz" />
    <NativeInstaller Include="x64" FileExt=".deb" />
    <NativeInstaller Include="x64" FileExt=".rpm" />
    <NativeInstaller Include="rh.rhel.7-x64" FileExt=".rpm" />

    <SharedFrameworkName Include="Microsoft.AspNetCore.All" />
    <SharedFrameworkName Include="Microsoft.AspNetCore.App" />
  </ItemGroup>

  <ItemGroup>
    <ProjectToExclude Include="$(RepositoryRoot)src\Middleware\WebSockets\samples\**\*.csproj" />

    <ProjectToBuild Include="
                      $(RepositoryRoot)src\Features\JsonPatch\**\*.*proj;
                      $(RepositoryRoot)src\DataProtection\**\*.*proj;
                      $(RepositoryRoot)src\Html\**\*.*proj;
                      $(RepositoryRoot)src\Middleware\**\*.*proj;
                      "
                    Exclude="@(ProjectToExclude)" />
  </ItemGroup>

  <!-- Properties for publishing -->
  <PropertyGroup>
    <!-- myget = non-orchestrated builds -->
    <PublishToMyGet Condition=" $(PublishType.Contains('myget')) ">true</PublishToMyGet>
    <!-- azure = non-orchestrated builds -->
    <PublishToAzureFeed Condition="$(PublishType.Contains('azure'))">true</PublishToAzureFeed>

    <!-- blob = orchestrated builds -->
    <PublishToTransportFeed Condition="$(PublishType.Contains('blob'))">true</PublishToTransportFeed>
  </PropertyGroup>

  <Import Project="runtimes.props" />
  <Import Project="sources.props" />
  <Import Project="external-dependencies.props" />
  <Import Project="artifacts.props" />
  <Import Project="submodules.props" />
  <Import Project="CodeSign.props" />
</Project><|MERGE_RESOLUTION|>--- conflicted
+++ resolved
@@ -4,11 +4,8 @@
   <PropertyGroup>
     <!-- This repo does not have solutions to build -->
     <DisableDefaultTargets>true</DisableDefaultTargets>
-<<<<<<< HEAD
-=======
     <DisableDefaultItems>true</DisableDefaultItems>
     <BuildSolutions>false</BuildSolutions>
->>>>>>> 25812764
 
     <SkipTests>false</SkipTests>
     <SkipTests Condition="'$(CompileOnly)' == 'true'">true</SkipTests>
