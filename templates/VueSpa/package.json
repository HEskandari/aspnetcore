--- conflicted
+++ resolved
@@ -4,11 +4,7 @@
   "version": "0.0.0",
   "devDependencies": {
     "@types/requirejs": "^2.1.28",
-<<<<<<< HEAD
-    "aspnet-webpack": "^2.0.0",
-=======
     "aspnet-webpack": "^2.0.1",
->>>>>>> 8b37dc85
     "awesome-typescript-loader": "^3.0.0",
     "bootstrap": "^3.3.6",
     "css-loader": "^0.25.0",
