--- conflicted
+++ resolved
@@ -617,12 +617,9 @@
   <data name="Http2TellClientToCalmDown" xml:space="preserve">
     <value>A new stream was refused because this connection has too many streams that haven't finished processing. This may happen if many streams are aborted but not yet cleaned up.</value>
   </data>
-<<<<<<< HEAD
-  <data name="BadDeveloperCertificateState" xml:space="preserve">
-    <value>The ASP.NET Core developer certificate is in an invalid state. To fix this issue, run the following commands 'dotnet dev-certs https --clean' and 'dotnet dev-certs https' to remove all existing ASP.NET Core development certificates and create a new untrusted developer certificate. On macOS or Windows, use 'dotnet dev-certs https --trust' to trust the new certificate.</value>
-=======
   <data name="HttpParserTlsOverHttpError" xml:space="preserve">
     <value>Detected a TLS handshake to an endpoint that does not have TLS enabled.</value>
->>>>>>> b5cef385
+  </data>  <data name="BadDeveloperCertificateState" xml:space="preserve">
+    <value>The ASP.NET Core developer certificate is in an invalid state. To fix this issue, run the following commands 'dotnet dev-certs https --clean' and 'dotnet dev-certs https' to remove all existing ASP.NET Core development certificates and create a new untrusted developer certificate. On macOS or Windows, use 'dotnet dev-certs https --trust' to trust the new certificate.</value>
   </data>
 </root>